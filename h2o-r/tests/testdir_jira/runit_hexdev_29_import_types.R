setwd(normalizePath(dirname(R.utils::commandArgs(asValues=TRUE)$"f")))
source("../../scripts/h2o-r-test-setup.R")
################################################################################
##
## Verifying that R can define features as categorical or continuous on import
##
################################################################################



test.continuous.or.categorical <- function() {
  df.hex <- h2o.uploadFile(locate("smalldata/jira/hexdev_29.csv"),
    col.types = c("enum", "enum", "enum"))

  expect_true(is.factor(df.hex$h1))
  expect_true(is.factor(df.hex$h2))
  expect_true(is.factor(df.hex$h3))

<<<<<<< HEAD
  
=======

  ##### single file #####
  # col.types as named list
  df.hex1 <- h2o.importFile(locate("smalldata/iris/iris.csv"), col.types=list(by.col.name=c("C4"),types=c("Enum")))
  expect_true(length(setdiff(names(df.hex1),c("C1","C2","C3","C4","C5"))) == 0)
  expect_true(is.numeric(df.hex1$C1))
  expect_true(is.numeric(df.hex1$C2))
  expect_true(is.numeric(df.hex1$C3))
  expect_true(is.factor(df.hex1$C4))
  expect_true(is.factor(df.hex1$C5))

  expect_error(h2o.importFile(locate("smalldata/iris/iris.csv"),
                              col.types=list("Numeric","Numeric","Numeric","Numeric","Enum")))

  e <- tryCatch(h2o.importFile(locate("smalldata/iris/iris.csv"), col.types=list(by.col.name=c("C7"),types=c("Enum"))),
                error = function(x) x)
  expect_true(e[[1]] == "by.col.name must be a subset of the actual column names")

  e <- tryCatch(h2o.importFile(locate("smalldata/iris/iris.csv"), col.names=c("C1","C2","C3","C4","C5","C6"),
                               col.types=list(by.col.name=c("C4"),types=c("Enum"))), error = function(x) x)
  expect_true(e[[1]] == "length of col.names must equal to the number of columns in dataset")

  # col.types as character vector
  df.hex2 <- h2o.importFile(locate("smalldata/iris/iris.csv"), col.types=c("Numeric","Numeric","Enum","Numeric","Enum"))
  expect_true(length(setdiff(names(df.hex2),c("C1","C2","C3","C4","C5"))) == 0)
  expect_true(is.numeric(df.hex2$C1))
  expect_true(is.numeric(df.hex2$C2))
  expect_true(is.factor(df.hex2$C3))
  expect_true(is.numeric(df.hex2$C4))
  expect_true(is.factor(df.hex2$C5))

  ##### folder #####
  # col.types as named list
  df.hex3 <- h2o.importFile(locate("smalldata/iris/multiple_iris_files"), col.types=list(by.col.name=c("C4"),types=c("Enum")))
  expect_true(length(setdiff(names(df.hex3),c("C1","C2","C3","C4","C5"))) == 0)
  expect_true(is.numeric(df.hex3$C1))
  expect_true(is.numeric(df.hex3$C2))
  expect_true(is.numeric(df.hex3$C3))
  expect_true(is.factor(df.hex3$C4))
  expect_true(is.factor(df.hex3$C5))

  expect_error(h2o.importFile(locate("smalldata/iris/iris.csv"),
                              col.types=list("Numeric","Numeric","Numeric","Numeric","Enum")))

  e <- tryCatch(h2o.importFile(locate("smalldata/iris/iris.csv"), col.types=list(by.col.name=c("C7"),types=c("Enum"))),
                error = function(x) x)
  expect_true(e[[1]] == "by.col.name must be a subset of the actual column names")

  e <- tryCatch(h2o.importFile(locate("smalldata/iris/iris.csv"), col.names=c("C1","C2","C3","C4","C5","C6"),
                               col.types=list(by.col.name=c("C4"),types=c("Enum"))), error = function(x) x)
  expect_true(e[[1]] == "length of col.names must equal to the number of columns in dataset")

  # col.types as character vector
  df.hex4 <- h2o.importFile(locate("smalldata/iris/multiple_iris_files"),
                            col.types=c("Enum","Numeric","Numeric","Numeric","Enum"))
  expect_true(length(setdiff(names(df.hex4),c("C1","C2","C3","C4","C5"))) == 0)
  expect_true(is.factor(df.hex4$C1))
  expect_true(is.numeric(df.hex4$C2))
  expect_true(is.numeric(df.hex4$C3))
  expect_true(is.numeric(df.hex4$C4))
  expect_true(is.factor(df.hex4$C5))

  ##### folder w/ header#####
  # col.types as named list
  df.hex5 <- h2o.importFile(locate("smalldata/iris/multiple_iris_files_wheader"),
                            col.types=list(by.col.name=c("sepal_wid","petal_len"),types=c("Enum","Enum")))
  expect_true(length(setdiff(names(df.hex5),c("sepal_len","sepal_wid","petal_len","petal_wid","class"))) == 0)
  expect_true(is.numeric(df.hex5$sepal_len))
  expect_true(is.factor(df.hex5$sepal_wid))
  expect_true(is.factor(df.hex5$petal_len))
  expect_true(is.numeric(df.hex5$petal_wid))
  expect_true(is.factor(df.hex5$class))

  expect_error(h2o.importFile(locate("smalldata/iris/iris.csv"),
                              col.types=list("Numeric","Numeric","Numeric","Numeric","Enum")))

  e <- tryCatch(h2o.importFile(locate("smalldata/iris/iris.csv"), col.types=list(by.col.name=c("C7"),types=c("Enum"))),
                error = function(x) x)
  expect_true(e[[1]] == "by.col.name must be a subset of the actual column names")

  e <- tryCatch(h2o.importFile(locate("smalldata/iris/iris.csv"), col.names=c("C1","C2","C3","C4","C5","C6"),
                               col.types=list(by.col.name=c("C4"),types=c("Enum"))), error = function(x) x)
  expect_true(e[[1]] == "length of col.names must equal to the number of columns in dataset")

  # col.types as character vector
  df.hex6 <- h2o.importFile(locate("smalldata/iris/multiple_iris_files_wheader"), col.names=c("C1","C2","C3","C4","C5"),
                            col.types=c("Numeric","Enum","Numeric","Numeric","Enum"))
  expect_true(length(setdiff(names(df.hex6),c("C1","C2","C3","C4","C5"))) == 0)
  expect_true(is.numeric(df.hex6$C1))
  expect_true(is.factor(df.hex6$C2))
  expect_true(is.numeric(df.hex6$C3))
  expect_true(is.numeric(df.hex6$C4))
  expect_true(is.factor(df.hex6$C5))

  df.hex6 <- h2o.importFile(locate("smalldata/iris/multiple_iris_files_wheader"),
                            col.types=list(by.col.idx=c(2,3),types=c("Enum","Enum")))
  expect_true(length(setdiff(names(df.hex6),c("sepal_len","sepal_wid","petal_len","petal_wid","class"))) == 0)
  expect_true(is.numeric(df.hex6$sepal_len))
  expect_true(is.factor(df.hex6$sepal_wid))
  expect_true(is.factor(df.hex6$petal_len))
  expect_true(is.numeric(df.hex6$petal_wid))
  expect_true(is.factor(df.hex6$class))

  expect_error(h2o.importFile(locate("smalldata/iris/multiple_iris_files_wheader"),
                              col.types=list(by.col.idx=c(2,3), by.col.name=c("sepal_wid","petal_len"),
                                             types=c("Enum","Enum"))))

  expect_error(h2o.importFile(locate("smalldata/iris/multiple_iris_files_wheader"),
                              col.types=list(by.col.idx=c("sepal_wid","petal_len"), types=c("Enum","Enum"))))

  expect_error(h2o.importFile(locate("smalldata/iris/multiple_iris_files_wheader"),
                              col.types=list(by.col.name=c(2,3), types=c("Enum","Enum"))))

  df.hex7 <- h2o.importFile(locate("smalldata/iris/multiple_iris_files"),
                            col.types=list(by.col.name=c("C5"),types=c("String")))

  expect_true(is.numeric(df.hex7$C1))
  expect_true(is.numeric(df.hex7$C2))
  expect_true(is.numeric(df.hex7$C3))
  expect_true(is.numeric(df.hex7$C4))
  expect_false(is.factor(df.hex7$C5))
  expect_false(is.numeric(df.hex7$C5))

>>>>>>> 4f96ee57
}

doTest("Veryfying R Can Declare Types on Import", test.continuous.or.categorical)
<|MERGE_RESOLUTION|>--- conflicted
+++ resolved
@@ -16,9 +16,6 @@
   expect_true(is.factor(df.hex$h2))
   expect_true(is.factor(df.hex$h3))
 
-<<<<<<< HEAD
-  
-=======
 
   ##### single file #####
   # col.types as named list
@@ -142,7 +139,6 @@
   expect_false(is.factor(df.hex7$C5))
   expect_false(is.numeric(df.hex7$C5))
 
->>>>>>> 4f96ee57
 }
 
 doTest("Veryfying R Can Declare Types on Import", test.continuous.or.categorical)
