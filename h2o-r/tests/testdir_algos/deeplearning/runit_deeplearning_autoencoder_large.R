--- conflicted
+++ resolved
@@ -57,11 +57,6 @@
      cm <- h2o.confusionMatrix(drf_model, test_features)
      print(cm)
 
-<<<<<<< HEAD
-     expect_equal(cm$Error[11], 0.0814, tolerance = 0.001)
-
-     
-=======
      # compare to pyunit_autoencoderDeepLearning_large.py
      expect_equal(cm$Error[11], 0.088, tolerance = 0.01, scale = 1) # absolute difference: scale = 1
 
@@ -89,7 +84,6 @@
                                           reproducible=T,
                                           seed=1234)
      print(h2o.logloss(model_from_scratch,valid=T))
->>>>>>> 4f96ee57
 }
 
 doTest("Deep Learning AutoEncoder MNIST", check.deeplearning_autoencoder)