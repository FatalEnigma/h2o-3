--- conflicted
+++ resolved
@@ -36,30 +36,6 @@
 
   public Exec(String str) { _str = str; }
 
-<<<<<<< HEAD
-  public static Val exec( String str ) throws IllegalArgumentException { return exec(str,true); }
-  public static Val exec( String str, boolean deepCopy ) throws IllegalArgumentException {
-    cluster_init();
-    // Parse
-    AST ast = new Exec(str).parse();
-    // Execute
-    return execute(ast,deepCopy);
-  }
-
-  public static Val execute(AST ast) { return execute(ast,true); }
-  public static Val execute(AST ast, boolean deepCopy) {
-    // Execute
-    Env env = new Env();
-    Val val = ast.exec(env);
-    // Results.  Deep copy returned Vecs.  Always return a key-less Frame
-    if( deepCopy && val.isFrame() ) {
-      Frame fr = val.getFrame();
-      if( fr._key != null ) val=new ValFrame(fr = new Frame(null,fr.names(),fr.vecs()));
-      Vec vecs[] = fr.vecs();
-      for( int i=0; i<vecs.length; i++ )
-        if( env.isPreExistingGlobal(vecs[i]) )
-          fr.replace(i,vecs[i].makeCopy());
-=======
   public static Val exec( String rapids ) {
     // Execute a single rapids call in a short-lived session
     Session ses = new Session();
@@ -99,7 +75,6 @@
         }
       }
       return val;
->>>>>>> cc34b88f
     }
   }
 
