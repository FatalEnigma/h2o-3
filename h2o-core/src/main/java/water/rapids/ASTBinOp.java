package water.rapids;

import water.H2O;
import water.MRTask;
import water.fvec.Chunk;
import water.fvec.Frame;
import water.fvec.NewChunk;
import water.fvec.Vec;
import water.parser.BufferedString;
import water.util.ArrayUtils;
import water.util.MathUtils;
import water.util.VecUtils;
import java.util.Arrays;

/**
 * Subclasses auto-widen between scalars and Frames, and have exactly two arguments
 */
abstract class ASTBinOp extends ASTPrim {
  @Override
  public String[] args() { return new String[]{"leftArg", "rightArg"}; }
  @Override int nargs() { return 1+2; }
  @Override Val apply( Env env, Env.StackHelp stk, AST asts[] ) {
    Val left = stk.track(asts[1].exec(env));
    Val rite = stk.track(asts[2].exec(env));
    return prim_apply(left,rite);
  }

  Val prim_apply( Val left, Val rite ) {
    switch( left.type() ) {
    case Val.NUM:
      final double dlf = left.getNum();
      switch( rite.type() ) {
      case Val.NUM:  return new ValNum( op (dlf,rite.getNum()));
      case Val.NUMS: return new ValNum(op(dlf,rite.getNums()[0]));
      case Val.FRM:  return scalar_op_frame(dlf,rite.getFrame());
      case Val.STR:  throw H2O.unimpl();
      case Val.STRS: throw H2O.unimpl();
      default: throw H2O.fail();
      }

    case Val.NUMS:
      final double ddlf = left.getNums()[0];
      switch( rite.type() ) {
        case Val.NUM:  return new ValNum( op (ddlf,rite.getNum()));
        case Val.NUMS: return new ValNum(op(ddlf,rite.getNums()[0]));
        case Val.FRM:  return scalar_op_frame(ddlf,rite.getFrame());
        case Val.STR:  throw H2O.unimpl();
        case Val.STRS: throw H2O.unimpl();
        default: throw H2O.fail();
      }

    case Val.FRM:
      Frame flf = left.getFrame();
      switch( rite.type() ) {
      case Val.NUM:  return frame_op_scalar(flf,rite.getNum());
      case Val.NUMS: return frame_op_scalar(flf,rite.getNums()[0]);
      case Val.STR:  return frame_op_scalar(flf, rite.getStr());
      case Val.STRS: return frame_op_scalar(flf,rite.getStrs()[0]);
      case Val.FRM:  return frame_op_frame (flf,rite.getFrame());
      default: throw H2O.fail();
      }

    case Val.STR:
      String slf = left.getStr();
      switch( rite.type() ) {
      case Val.NUM:  throw H2O.unimpl();
      case Val.NUMS: throw H2O.unimpl();
      case Val.STR:  throw H2O.unimpl();
      case Val.STRS: throw H2O.unimpl();
      case Val.FRM:  return scalar_op_frame(slf, rite.getFrame());
      default: throw H2O.fail();
      }

    case Val.STRS:
      String sslf = left.getStrs()[0];
      switch( rite.type() ) {
        case Val.NUM:  throw H2O.unimpl();
        case Val.NUMS: throw H2O.unimpl();
        case Val.STR:  throw H2O.unimpl();
        case Val.STRS: throw H2O.unimpl();
        case Val.FRM:  return scalar_op_frame(sslf,rite.getFrame());
        default: throw H2O.fail();
      }

    case Val.ROW:
      double dslf[] = left.getRow();
      switch( rite.type() ) {
      case Val.NUM:
        double[] right = new double[dslf.length];
        Arrays.fill(right, rite.getNum());
<<<<<<< HEAD
        return row_op_row(dslf,right,left.getNames());
      case Val.ROW:  return row_op_row(dslf,rite.getRow(),rite.getNames());
=======
        return row_op_row(dslf,right,((ValRow)left).getNames());
      case Val.ROW:  return row_op_row(dslf,rite.getRow(),((ValRow)rite).getNames());
      case Val.FRM:  return row_op_row(dslf,rite.getRow(),rite.getFrame().names());
>>>>>>> 4f96ee57
      default: throw H2O.fail();
      }

    default: throw H2O.fail();
    }
  }

  /** Override to express a basic math primitive */
  abstract double op( double l, double r );
  double str_op( BufferedString l, BufferedString r ) { throw H2O.fail(); }

  /** Auto-widen the scalar to every element of the frame */
  private ValFrame scalar_op_frame( final double d, Frame fr ) {
    Frame res = new MRTask() {
        @Override public void map( Chunk[] chks, NewChunk[] cress ) {
          for( int c=0; c<chks.length; c++ ) {
            Chunk chk = chks[c];
            NewChunk cres = cress[c];
            for( int i=0; i<chk._len; i++ )
              cres.addNum(op(d,chk.atd(i)));
          }
        }
<<<<<<< HEAD
      }.doAll(fr.numCols(),fr).outputFrame(fr._names,null);
=======
      }.doAll(fr.numCols(), Vec.T_NUM, fr).outputFrame(fr._names,null);
>>>>>>> 4f96ee57
    return cleanCategorical(fr, res); // Cleanup categorical misuse
  }

  /** Auto-widen the scalar to every element of the frame */
  ValFrame frame_op_scalar( Frame fr, final double d ) {
    Frame res = new MRTask() {
        @Override public void map( Chunk[] chks, NewChunk[] cress ) {
          for( int c=0; c<chks.length; c++ ) {
            Chunk chk = chks[c];
            NewChunk cres = cress[c];
            for( int i=0; i<chk._len; i++ )
              cres.addNum(op(chk.atd(i),d));
          }
        }
<<<<<<< HEAD
      }.doAll(fr.numCols(),fr).outputFrame(fr._names,null);
=======
      }.doAll(fr.numCols(), Vec.T_NUM, fr).outputFrame(fr._names,null);
>>>>>>> 4f96ee57
    return cleanCategorical(fr, res); // Cleanup categorical misuse
  }

  // Ops do not make sense on categoricals, except EQ/NE; flip such ops to NAs
  private ValFrame cleanCategorical(Frame oldfr, Frame newfr) {
    final boolean categoricalOK = categoricalOK();
    final Vec oldvecs[] = oldfr.vecs();
    final Vec newvecs[] = newfr.vecs();
    for( int i=0; i<oldvecs.length; i++ )
<<<<<<< HEAD
      if( !oldvecs[i].isNumeric() && // Must be numeric OR
          !oldvecs[i].isTime() &&    // time OR
          !(oldvecs[i].isCategorical() && categoricalOK) ) // categorical are OK (op is EQ/NE)
=======
      if( (oldvecs[i].isCategorical() && !categoricalOK) ) // categorical are OK (op is EQ/NE)
>>>>>>> 4f96ee57
        newvecs[i] = newvecs[i].makeCon(Double.NaN);
    return new ValFrame(newfr);
  }

  /** Auto-widen the scalar to every element of the frame */
  private ValFrame frame_op_scalar( Frame fr, final String str ) {
    Frame res = new MRTask() {
        @Override public void map( Chunk[] chks, NewChunk[] cress ) {
          BufferedString vstr = new BufferedString();
          for( int c=0; c<chks.length; c++ ) {
            Chunk chk = chks[c];
            NewChunk cres = cress[c];
            Vec vec = chk.vec();
            // String Vectors: apply str_op as BufferedStrings to all elements
            if( vec.isString() ) {
              final BufferedString conStr = new BufferedString(str);
              for( int i=0; i<chk._len; i++ )
                cres.addNum(str_op(chk.atStr(vstr,i),conStr));
            } else if( vec.isCategorical() ) {
              // categorical Vectors: convert string to domain value; apply op (not
              // str_op).  Not sure what the "right" behavior here is, can
              // easily argue that should instead apply str_op to the categorical
              // string domain value - except that this whole operation only
              // makes sense for EQ/NE, and is much faster when just comparing
              // doubles vs comparing strings.  Note that if the string is not
              // part of the categorical domain, the find op returns -1 which is never
              // equal to any categorical dense integer (which are always 0+).
              final double d = (double)ArrayUtils.find(vec.domain(),str);
              for( int i=0; i<chk._len; i++ )
                cres.addNum(op(chk.atd(i),d));
            } else { // mixing string and numeric
              final double d = op(1,2); // false or true only
              for( int i=0; i<chk._len; i++ )
                cres.addNum(d);
            }
          }
        }
      }.doAll(fr.numCols(), Vec.T_NUM, fr).outputFrame(fr._names,null);
    return new ValFrame(res);
  }

  /** Auto-widen the scalar to every element of the frame */
  private ValFrame scalar_op_frame( final String str, Frame fr ) {
    Frame res = new MRTask() {
        @Override public void map( Chunk[] chks, NewChunk[] cress ) {
          BufferedString vstr = new BufferedString();
          for( int c=0; c<chks.length; c++ ) {
            Chunk chk = chks[c];
            NewChunk cres = cress[c];
            Vec vec = chk.vec();
            // String Vectors: apply str_op as BufferedStrings to all elements
            if( vec.isString() ) {
              final BufferedString conStr = new BufferedString(str);
              for( int i=0; i<chk._len; i++ )
                cres.addNum(str_op(conStr,chk.atStr(vstr,i)));
            } else if( vec.isCategorical() ) {
              // categorical Vectors: convert string to domain value; apply op (not
              // str_op).  Not sure what the "right" behavior here is, can
              // easily argue that should instead apply str_op to the categorical
              // string domain value - except that this whole operation only
              // makes sense for EQ/NE, and is much faster when just comparing
              // doubles vs comparing strings.
              final double d = (double)ArrayUtils.find(vec.domain(),str);
              for( int i=0; i<chk._len; i++ )
                cres.addNum(op(d,chk.atd(i)));
            } else { // mixing string and numeric
              final double d = op(1,2); // false or true only
              for( int i=0; i<chk._len; i++ )
                cres.addNum(d);
            }
          }
        }
      }.doAll(fr.numCols(), Vec.T_NUM, fr).outputFrame(fr._names,null);
    return new ValFrame(res);
  }

  /** Auto-widen: If one frame has only 1 column, auto-widen that 1 column to
   *  the rest.  Otherwise the frames must have the same column count, and
   *  auto-widen element-by-element.  Short-cut if one frame has zero
   *  columns. */
  private ValFrame frame_op_frame( Frame lf, Frame rt ) {
    if( lf.numRows() != rt.numRows() ) {
      // special case for broadcasting a single row of data across a frame
      if( lf.numRows() == 1 || rt.numRows()==1 ) {
        if (lf.numCols() != rt.numCols())
          throw new IllegalArgumentException("Frames must have same columns, found " + lf.numCols() + " columns and " + rt.numCols() + " columns.");
        return frame_op_row(lf, rt);
      } else
      throw new IllegalArgumentException("Frames must have same rows, found "+lf.numRows()+" rows and "+rt.numRows()+" rows.");
    }
    if( lf.numCols() == 0 ) return new ValFrame(lf);
    if( rt.numCols() == 0 ) return new ValFrame(rt);
    if( lf.numCols() == 1 && rt.numCols() > 1 ) return vec_op_frame(lf.vecs()[0],rt);
    if( rt.numCols() == 1 && lf.numCols() > 1 ) return frame_op_vec(lf,rt.vecs()[0]);
    if( lf.numCols() != rt.numCols() )
      throw new IllegalArgumentException("Frames must have same columns, found "+lf.numCols()+" columns and "+rt.numCols()+" columns.");

    Frame res = new MRTask() {
        @Override public void map( Chunk[] chks, NewChunk[] cress ) {
          BufferedString lfstr = new BufferedString();
          BufferedString rtstr = new BufferedString();
          assert (cress.length<<1) == chks.length;
          for( int c=0; c<cress.length; c++ ) {
            Chunk clf = chks[c];
            Chunk crt = chks[c+cress.length];
            NewChunk cres = cress[c];
            if( clf.vec().isString() )
              for( int i=0; i<clf._len; i++ )
                cres.addNum(str_op(clf.atStr(lfstr,i),crt.atStr(rtstr,i)));
            else
              for( int i=0; i<clf._len; i++ )
                cres.addNum(op(clf.atd(i),crt.atd(i)));
          }
        }
      }.doAll(lf.numCols(), Vec.T_NUM, new Frame(lf).add(rt)).outputFrame(lf._names,null);
    return cleanCategorical(lf, res); // Cleanup categorical misuse
  }

<<<<<<< HEAD
=======
  private ValFrame frame_op_row(Frame lf, Frame row) {
    final double[] rawRow = new double[row.numCols()];
    for(int i=0; i<rawRow.length;++i)
      rawRow[i] = row.vec(i).isNumeric() ? row.vec(i).at(0) : Double.NaN; // is numeric, if not then NaN
    Frame res = new MRTask() {
      @Override public void map(Chunk[] chks, NewChunk[] cress) {
        for( int c=0; c<cress.length; c++ ) {
          Chunk clf = chks[c];
          NewChunk cres = cress[c];
          for(int r=0;r<clf._len; ++r) {
            if (clf.vec().isString())
              cres.addNum(Double.NaN); // TODO: improve
            else
              cres.addNum(op(clf.atd(r), rawRow[c]));
          }
        }
      }
    }.doAll(lf.numCols(), Vec.T_NUM, lf).outputFrame(lf._names, null);
    return cleanCategorical(lf, res);
  }

>>>>>>> 4f96ee57
  private ValRow row_op_row( double[] lf, double[] rt, String[] names ) {
    double[] res = new double[lf.length];
    for( int i=0; i<lf.length; i++ )
      res[i] = op(lf[i],rt[i]);
    return new ValRow(res,names);
  }

  private ValFrame vec_op_frame( Vec vec, Frame fr ) {
    // Already checked for same rows, non-zero frame
    Frame rt = new Frame(fr);
    rt.add("",vec);
    Frame res = new MRTask() {
        @Override public void map( Chunk[] chks, NewChunk[] cress ) {
          assert cress.length == chks.length-1;
          Chunk clf = chks[cress.length];
          for( int c=0; c<cress.length; c++ ) {
            Chunk crt = chks[c];
            NewChunk cres = cress[c];
            for( int i=0; i<clf._len; i++ )
              cres.addNum(op(clf.atd(i),crt.atd(i)));
          }
        }
      }.doAll(fr.numCols(), Vec.T_NUM, rt).outputFrame(fr._names,null);
    return cleanCategorical(fr, res); // Cleanup categorical misuse
  }
  private ValFrame frame_op_vec( Frame fr, Vec vec ) {
    // Already checked for same rows, non-zero frame
    Frame lf = new Frame(fr);
    lf.add("",vec);
    Frame res = new MRTask() {
        @Override public void map( Chunk[] chks, NewChunk[] cress ) {
          assert cress.length == chks.length-1;
          Chunk crt = chks[cress.length];
          for( int c=0; c<cress.length; c++ ) {
            Chunk clf = chks[c];
            NewChunk cres = cress[c];
            for( int i=0; i<clf._len; i++ )
              cres.addNum(op(clf.atd(i),crt.atd(i)));
          }
        }
      }.doAll(fr.numCols(), Vec.T_NUM, lf).outputFrame(fr._names,null);
    return cleanCategorical(fr, res); // Cleanup categorical misuse
  }

  // Make sense to run this OP on an enm?
  boolean categoricalOK() { return false; }
}

// ----------------------------------------------------------------------------
// Expressions that auto-widen between NUM and FRM
class ASTAnd  extends ASTBinOp { public String str() { return "&" ; } double op( double l, double r ) { return ASTLAnd.and_op(l,r); } }
class ASTDiv  extends ASTBinOp { public String str() { return "/" ; } double op( double l, double r ) { return l/r;}}
class ASTMod  extends ASTBinOp { public String str() { return "mod";} double op( double l, double r ) { return l%r;}}
class ASTModR extends ASTBinOp { public String str() { return "%%"; } double op( double l, double r ) { return l%r;}} // Language R mod operator
class ASTMul  extends ASTBinOp { public String str() { return "*" ; } double op( double l, double r ) { return l*r;}}
class ASTOr   extends ASTBinOp { public String str() { return "|" ; } double op( double l, double r ) { return ASTLOr . or_op(l,r); } }
class ASTPlus extends ASTBinOp { public String str() { return "+" ; } double op( double l, double r ) { return l+ r; } }
class ASTPow  extends ASTBinOp { public String str() { return "^" ; } double op( double l, double r ) { return Math.pow(l,r); } }
class ASTSub  extends ASTBinOp { public String str() { return "-" ; } double op( double l, double r ) { return l- r; } }
class ASTIntDiv extends ASTBinOp { public String str() { return "intDiv"; } double op(double l, double r) { return (((int)r)==0) ? Double.NaN : (int)l/(int)r;}}
class ASTIntDivR extends ASTBinOp { public String str() { return "%/%"; } double op(double l, double r) { return (int)(l/r);}} // Language R intdiv op

class ASTRound extends ASTBinOp {
  public String str() { return "round"; }
  double op(double x, double digits) {
    // e.g.: floor(2.676*100 + 0.5) / 100 => 2.68
    if(Double.isNaN(x)) return x;
    double sgn = x < 0 ? -1 : 1;
    x = Math.abs(x);
    if( (int) digits != digits) digits = Math.round(digits);
    double power_of_10 = (int)Math.pow(10, (int)digits);
    return sgn*(digits == 0
                // go to the even digit
                ?( x % 1 > 0.5 || (x % 1 == 0.5 && !(Math.floor(x)%2==0)))
                ? Math.ceil(x)
                : Math.floor(x)
                : Math.floor(x * power_of_10 + 0.5) / power_of_10);
  }
}

class ASTSignif extends ASTBinOp {
  public String str() { return "signif"; }
  double op(double x, double digits) {
    if(Double.isNaN(x)) return x;
    if(digits < 1) digits = 1; //mimic R's base::signif
    if( (int) digits != digits) digits = Math.round(digits);
    java.math.BigDecimal bd = new java.math.BigDecimal(x);
    bd = bd.round(new java.math.MathContext((int)digits, java.math.RoundingMode.HALF_EVEN));
    return bd.doubleValue();
  }
}


class ASTGE   extends ASTBinOp { public String str() { return ">="; } double op( double l, double r ) { return l>=r?1:0; } }
class ASTGT   extends ASTBinOp { public String str() { return ">" ; } double op( double l, double r ) { return l> r?1:0; } }
class ASTLE   extends ASTBinOp { public String str() { return "<="; } double op( double l, double r ) { return l<=r?1:0; } }
class ASTLT   extends ASTBinOp { public String str() { return "<" ; } double op( double l, double r ) { return l< r?1:0; } }

class ASTEQ   extends ASTBinOp { public String str() { return "=="; } double op( double l, double r ) { return MathUtils.equalsWithinOneSmallUlp(l,r)?1:0; }
<<<<<<< HEAD
  double str_op( BufferedString l, BufferedString r ) { return l==null ? (r==null?1:0) : (l.equals(r) ? 1 : 0); }
=======
  double str_op( BufferedString l, BufferedString r ) { return (l==null||l.equals("")) ? (r==null||(r.equals(""))?1:0) : (l.equals(r) ? 1 : 0); }
>>>>>>> 4f96ee57
  @Override ValFrame frame_op_scalar( Frame fr, final double d ) {
    return new ValFrame(new MRTask() {
        @Override public void map( Chunk[] chks, NewChunk[] cress ) {
          for( int c=0; c<chks.length; c++ ) {
            Chunk chk = chks[c];
            NewChunk cres = cress[c];
            BufferedString bStr = new BufferedString();
            if( chk.vec().isString() )
              for( int i=0; i<chk._len; i++ )
                cres.addNum(str_op(chk.atStr(bStr,i), Double.isNaN(d)?null:new BufferedString(String.valueOf(d))));
            else if( !chk.vec().isNumeric() ) cres.addZeros(chk._len);
            else
              for( int i=0; i<chk._len; i++ )
                cres.addNum(op(chk.atd(i),d));
          }
        }
      }.doAll(fr.numCols(), Vec.T_NUM, fr).outputFrame());
  }
  @Override boolean categoricalOK() { return true; }  // Make sense to run this OP on an enm?
}

class ASTNE   extends ASTBinOp { public String str() { return "!="; } double op( double l, double r ) { return MathUtils.equalsWithinOneSmallUlp(l,r)?0:1; }
<<<<<<< HEAD
  double str_op( BufferedString l, BufferedString r ) { return l==null ? (r==null?0:1) : (l.equals(r) ? 0 : 1); }
=======
  double str_op( BufferedString l, BufferedString r ) { return (l==null||l.equals("")) ? ((r==null)||(r.equals(""))?0:1) : (l.equals(r) ? 0 : 1); }
  @Override ValFrame frame_op_scalar( Frame fr, final double d ) {
    return new ValFrame(new MRTask() {
      @Override public void map( Chunk[] chks, NewChunk[] cress ) {
        for( int c=0; c<chks.length; c++ ) {
          Chunk chk = chks[c];
          NewChunk cres = cress[c];
          BufferedString bStr = new BufferedString();
          if( chk.vec().isString() )
            for( int i=0; i<chk._len; i++ )
              cres.addNum(str_op(chk.atStr(bStr,i), Double.isNaN(d)?null:new BufferedString(String.valueOf(d))));
          else if( !chk.vec().isNumeric() ) cres.addZeros(chk._len);
          else
            for( int i=0; i<chk._len; i++ )
              cres.addNum(op(chk.atd(i),d));
        }
      }
    }.doAll(fr.numCols(), Vec.T_NUM, fr).outputFrame());
  }
>>>>>>> 4f96ee57
  @Override boolean categoricalOK() { return true; }  // Make sense to run this OP on an enm?
}

// ----------------------------------------------------------------------------
// Logical-AND.  If the first arg is false, do not execute the 2nd arg.
class ASTLAnd extends ASTBinOp {
  public String str() { return "&&"; }
  @Override Val apply( Env env, Env.StackHelp stk, AST asts[] ) {
    Val left = stk.track(asts[1].exec(env));
    // If the left is zero, just return the left
    if( left.isNum() ) {
      double d = ((ValNum)left)._d;
      if( d==0 ) return left;
    }
    Val rite = stk.track(asts[2].exec(env));
    return prim_apply(left,rite);
  }
  // 0 trumps NA, and NA trumps 1
  double op( double l, double r ) { return and_op(l,r); }
  static double and_op( double l, double r ) {
    return (l==0||r==0) ? 0 : (Double.isNaN(l) || Double.isNaN(r) ? Double.NaN : 1);
  }
}

// Logical-OR.  If the first arg is true, do not execute the 2nd arg.
class ASTLOr extends ASTBinOp {
  public String str() { return "||"; }
  @Override Val apply( Env env, Env.StackHelp stk, AST asts[] ) {
    Val left = stk.track(asts[1].exec(env));
    // If the left is 1, just return the left
    if( left.isNum() ) {
      double d = ((ValNum)left)._d;
      if( d == 1 ) return left;
    }
    Val rite = stk.track(asts[2].exec(env));
    return prim_apply(left,rite);
  }
<<<<<<< HEAD
  // Weird R semantics, zero trumps NA
  double op( double l, double r ) { return or_op(l, r); }
  static double or_op( double l, double r ) {   
    return (l!=0||r!=0) ? 1 : (Double.isNaN(l) || Double.isNaN(r) ? Double.NaN : 0); 
  } 
=======
  //  1 trumps NA, and NA trumps 0.
  double op( double l, double r ) { return or_op(l, r); }
  static double or_op( double l, double r ) {
    double a= (l == 1 || r == 1) ? 1 : (Double.isNaN(l) || Double.isNaN(r) ? Double.NaN : 0);
    return  a;
  }
>>>>>>> 4f96ee57
}

// IfElse.
//
// "NaNs poison".  If the test is a NaN, evaluate neither side and return a NaN
//
// "Frames poison".  If the test is a Frame, both sides are evaluated and
// selected between according to the test.  The result is a Frame.  All Frames
// must be compatible, and scalars and 1-column Frames are widened to match the
// widest frame.  NaN test values produce NaN results.
//
// If the test is a scalar, then only the returned side is evaluated.  If both
// sides are scalars or frames, then the evaluated result is returned.  The
// unevaluated side is not checked for being a compatible frame.  It is an
// error if one side is typed as a scalar and the other as a Frame.
//
class ASTIfElse extends ASTPrim {
  @Override
  public String[] args() { return new String[]{"test","true","false"}; }
  @Override int nargs() { return 1+3; } // (ifelse test true false)
  public String str() { return "ifelse"; }
  @Override Val apply( Env env, Env.StackHelp stk, AST asts[] ) {
    Val val = stk.track(asts[1].exec(env));

    if( val.isNum() ) {         // Scalar test, scalar result
      double d = val.getNum();
      if( Double.isNaN(d) ) return new ValNum(Double.NaN);
      Val res = stk.track(asts[d==0 ? 3 : 2].exec(env)); // exec only 1 of false and true
      return res.isFrame() ? new ValNum(res.getFrame().vec(0).at(0)) : res;
    }

    // Frame test.  Frame result.
    if( val.type() == Val.ROW)
      return row_ifelse((ValRow)val,asts[2].exec(env), asts[3].exec(env));
    Frame tst = val.getFrame();

    // If all zero's, return false and never execute true.
    Frame fr = new Frame(tst);
    Val tval = null;
    for( Vec vec : tst.vecs() )
      if( vec.min()!=0 || vec.max()!= 0 ) {
        tval = exec_check(env,stk,tst,asts[2],fr);
        break;
      }
    final boolean has_tfr = tval != null && tval.isFrame();
    final String ts = (tval != null && tval.isStr() ) ? tval.getStr() : null;
    final double td = (tval != null && tval.isNum()) ? tval.getNum() : Double.NaN;
    final int[] tsIntMap = new int[tst.numCols()];

    // If all nonzero's (or NA's), then never execute false.
    Val fval = null;
    for( Vec vec : tst.vecs() )
      if( vec.nzCnt()+vec.naCnt() < vec.length() ) {
        fval = exec_check(env,stk,tst,asts[3],fr);
        break;
      }
    final boolean has_ffr = fval != null && fval.isFrame();
    final String fs = (fval != null && fval.isStr() ) ? fval.getStr() : null;
    final double fd = (fval != null && fval.isNum()) ? fval.getNum() : Double.NaN;
    final int[] fsIntMap = new int[tst.numCols()];

    String[][] domains = null;
    final int[][] maps = new int[tst.numCols()][];
    if( fs!=null || ts!=null ) { // time to build domains...
      domains = new String[tst.numCols()][];
      if( fs!=null && ts!=null ) {
        for( int i=0;i<tst.numCols(); ++i ) {
          domains[i] = new String[]{fs, ts}; // false => 0; truth => 1
          fsIntMap[i] = 0;
          tsIntMap[i]  = 1;
        }
      } else if( ts!=null ) {
        for(int i=0;i<tst.numCols();++i) {
          if( has_ffr ) {
            Vec v = fr.vec(i+tst.numCols()+(has_tfr ? tst.numCols() : 0));
            if( !v.isCategorical() )
              throw H2O.unimpl("Column is not categorical.");
            String[] dom = Arrays.copyOf(v.domain(),v.domain().length+1);
            dom[dom.length-1] = ts;
            Arrays.sort(dom);
            maps[i] = computeMap(v.domain(),dom);
            tsIntMap[i] = ArrayUtils.find(dom,ts);
            domains[i] = dom;
          } else throw H2O.unimpl();
        }
      } else { // fs!=null
        for(int i=0;i<tst.numCols();++i) {
          if( has_tfr ) {
            Vec v = fr.vec(i+tst.numCols()+(has_ffr ? tst.numCols() : 0));
            if( !v.isCategorical() )
              throw H2O.unimpl("Column is not categorical.");
            String[] dom = Arrays.copyOf(v.domain(),v.domain().length+1);
            dom[dom.length-1] = fs;
            Arrays.sort(dom);
            maps[i] = computeMap(v.domain(),dom);
            fsIntMap[i] = ArrayUtils.find(dom,fs);
            domains[i] = dom;
          } else throw H2O.unimpl();
        }
      }
    }

    // Now pick from left-or-right in the new frame
    Frame res = new MRTask() {
        @Override public void map( Chunk chks[], NewChunk nchks[] ) {
          assert nchks.length+(has_tfr ? nchks.length : 0)+(has_ffr ? nchks.length : 0) == chks.length;
          for( int i=0; i<nchks.length; i++ ) {
            Chunk ctst = chks[i];
            NewChunk res = nchks[i];
            for( int row=0; row<ctst._len; row++ ) {
              double d;
              if(     ctst.isNA(row)    ) d = Double.NaN;
              else if( ctst.atd(row)==0 ) d = has_ffr
                                                  ? domainMap(chks[i+nchks.length+(has_tfr ? nchks.length : 0)].atd(row), maps[i])
                                                  : fs!=null ? fsIntMap[i] : fd;
              else                        d = has_tfr
                                                  ? domainMap(chks[i+nchks.length                             ].atd(row), maps[i])
                                                  : ts!=null ? tsIntMap[i] : td;
              res.addNum(d);
            }
          }
        }
      }.doAll(tst.numCols(), Vec.T_NUM, fr).outputFrame(null,domains);

    // flatten domains since they may be larger than needed
    if( domains!=null ) {
      for (int i = 0; i < res.numCols(); ++i) {
        if (res.vec(i).domain() != null) {
          final long[] dom = new VecUtils.CollectDomainFast((int) res.vec(i).max()).doAll(res.vec(i)).domain();
          String[] newDomain = new String[dom.length];
          for (int l = 0; l < dom.length; ++l)
            newDomain[l] = res.vec(i).domain()[(int) dom[l]];
          new MRTask() {
            @Override
            public void map(Chunk c) {
              for (int i = 0; i < c._len; ++i) {
                if( !c.isNA(i) )
                  c.set(i, ArrayUtils.find(dom, c.at8(i)));
              }
            }
          }.doAll(res.vec(i));
          res.vec(i).setDomain(newDomain); // needs a DKVput?
        }
      }
    }
    return new ValFrame(res);
  }

  private static double domainMap(double d, int[] maps) {
    if( maps!=null && d==(int)d && ( 0 <= d && d < maps.length) ) return maps[(int)d];
    return d;
  }

  private static int[] computeMap(String[] from, String[] to) {
    int[] map = new int[from.length];
    for(int i=0;i<from.length;++i)
      map[i] = ArrayUtils.find(to, from[i]);
    return map;
  }

  Val exec_check( Env env, Env.StackHelp stk, Frame tst, AST ast, Frame xfr ) {
    Val val = ast.exec(env);
    if( val.isFrame() ) {
      Frame fr = stk.track(val).getFrame();
      if( tst.numCols() != fr.numCols() || tst.numRows() != fr.numRows() )
        throw new IllegalArgumentException("ifelse test frame and other frames must match dimensions, found "+tst+" and "+fr);
      xfr.add(fr);
    }
    return val;
  }

  ValRow row_ifelse(ValRow tst, Val yes, Val no) {
<<<<<<< HEAD
    if( !yes.isRow() || !no.isRow() ) throw H2O.unimpl();
    double[] test = tst.getRow();
    double[] True = yes.getRow();
    double[] False = no.getRow();
=======
    double[] test = tst.getRow();
    double[] True;
    double[] False;
    if( !(yes.isRow() || no.isRow()) ) throw H2O.unimpl();
    switch( yes.type() ) {
      case Val.NUM: True = new double[]{yes.getNum()}; break;
      case Val.ROW: True = yes.getRow(); break;
      default: throw H2O.unimpl("row ifelse unimpl: " + yes.getClass());
    }
    switch( no.type() ) {
      case Val.NUM: False = new double[]{no.getNum()}; break;
      case Val.ROW: False = no.getRow(); break;
      default: throw H2O.unimpl("row ifelse unimplL " + no.getClass());
    }
>>>>>>> 4f96ee57
    double[] ds = new double[test.length];
    String[] ns = new String[test.length];
    for(int i=0;i<test.length;++i) {
      ns[i] = "C"+(i+1);
      if( Double.isNaN(test[i])) ds[i] = Double.NaN;
      else                       ds[i] = test[i]==0 ? False[i] : True[i];
    }
    return new ValRow(ds,ns);
  }
}

// Center and scale a frame.  Can be passed in the centers and scales (one per
// column in an number list), or a TRUE/FALSE.
class ASTScale extends ASTPrim {
  @Override
  public String[] args() { return new String[]{"ary", "center", "scale"}; }
  @Override int nargs() { return 1+3; } // (scale x center scale)
  @Override
  public String str() { return "scale"; }
  @Override Val apply( Env env, Env.StackHelp stk, AST asts[] ) {
    Frame fr = stk.track(asts[1].exec(env)).getFrame();
    int ncols = fr.numCols();

    // Peel out the bias/shift/mean
    double[] means;
    if( asts[2] instanceof ASTNumList ) {
      means = ((ASTNumList)asts[2]).expand();
      if( means.length != ncols )
        throw new IllegalArgumentException("Numlist must be the same length as the columns of the Frame");
    } else {
      double d = asts[2].exec(env).getNum();
      if( d==0 )      means = new double[ncols]; // No change on means, so zero-filled
      else if( d==1 ) means = fr.means();
      else throw new IllegalArgumentException("Only true or false allowed");
    }

    // Peel out the scale/stddev
    double[] mults;
    if( asts[3] instanceof ASTNumList ) {
      mults = ((ASTNumList)asts[3]).expand();
      if( mults.length != ncols )
        throw new IllegalArgumentException("Numlist must be the same length as the columns of the Frame");
    } else {
      Val v = asts[3].exec(env);
      if( v instanceof ValFrame ) {
        mults = toArray(v.getFrame().anyVec());
      } else {
        double d = v.getNum();
        if (d == 0)
          Arrays.fill(mults = new double[ncols], 1.0); // No change on mults, so one-filled
        else if (d == 1) mults = fr.mults();
        else throw new IllegalArgumentException("Only true or false allowed");
      }
    }

    // Update in-place.
    final double[] fmeans = means; // Make final copy for closure
    final double[] fmults = mults; // Make final copy for closure
    new MRTask() {
      @Override public void map( Chunk[] cs ) {
        for( int i=0; i<cs.length; i++ )
          for( int row=0; row<cs[i]._len; row++ )
            cs[i].set(row,(cs[i].atd(row)-fmeans[i])*fmults[i]);
      }
    }.doAll(fr);
    return new ValFrame(fr);
  }

  private static double[] toArray(Vec v) {
    double[] res = new double[(int)v.length()];
    for(int i=0;i<res.length;++i)
      res[i] = v.at(i);
    return res;
  }
}
<|MERGE_RESOLUTION|>--- conflicted
+++ resolved
@@ -88,14 +88,9 @@
       case Val.NUM:
         double[] right = new double[dslf.length];
         Arrays.fill(right, rite.getNum());
-<<<<<<< HEAD
-        return row_op_row(dslf,right,left.getNames());
-      case Val.ROW:  return row_op_row(dslf,rite.getRow(),rite.getNames());
-=======
         return row_op_row(dslf,right,((ValRow)left).getNames());
       case Val.ROW:  return row_op_row(dslf,rite.getRow(),((ValRow)rite).getNames());
       case Val.FRM:  return row_op_row(dslf,rite.getRow(),rite.getFrame().names());
->>>>>>> 4f96ee57
       default: throw H2O.fail();
       }
 
@@ -118,11 +113,7 @@
               cres.addNum(op(d,chk.atd(i)));
           }
         }
-<<<<<<< HEAD
-      }.doAll(fr.numCols(),fr).outputFrame(fr._names,null);
-=======
       }.doAll(fr.numCols(), Vec.T_NUM, fr).outputFrame(fr._names,null);
->>>>>>> 4f96ee57
     return cleanCategorical(fr, res); // Cleanup categorical misuse
   }
 
@@ -137,11 +128,7 @@
               cres.addNum(op(chk.atd(i),d));
           }
         }
-<<<<<<< HEAD
-      }.doAll(fr.numCols(),fr).outputFrame(fr._names,null);
-=======
       }.doAll(fr.numCols(), Vec.T_NUM, fr).outputFrame(fr._names,null);
->>>>>>> 4f96ee57
     return cleanCategorical(fr, res); // Cleanup categorical misuse
   }
 
@@ -151,13 +138,7 @@
     final Vec oldvecs[] = oldfr.vecs();
     final Vec newvecs[] = newfr.vecs();
     for( int i=0; i<oldvecs.length; i++ )
-<<<<<<< HEAD
-      if( !oldvecs[i].isNumeric() && // Must be numeric OR
-          !oldvecs[i].isTime() &&    // time OR
-          !(oldvecs[i].isCategorical() && categoricalOK) ) // categorical are OK (op is EQ/NE)
-=======
       if( (oldvecs[i].isCategorical() && !categoricalOK) ) // categorical are OK (op is EQ/NE)
->>>>>>> 4f96ee57
         newvecs[i] = newvecs[i].makeCon(Double.NaN);
     return new ValFrame(newfr);
   }
@@ -276,8 +257,6 @@
     return cleanCategorical(lf, res); // Cleanup categorical misuse
   }
 
-<<<<<<< HEAD
-=======
   private ValFrame frame_op_row(Frame lf, Frame row) {
     final double[] rawRow = new double[row.numCols()];
     for(int i=0; i<rawRow.length;++i)
@@ -299,7 +278,6 @@
     return cleanCategorical(lf, res);
   }
 
->>>>>>> 4f96ee57
   private ValRow row_op_row( double[] lf, double[] rt, String[] names ) {
     double[] res = new double[lf.length];
     for( int i=0; i<lf.length; i++ )
@@ -399,11 +377,7 @@
 class ASTLT   extends ASTBinOp { public String str() { return "<" ; } double op( double l, double r ) { return l< r?1:0; } }
 
 class ASTEQ   extends ASTBinOp { public String str() { return "=="; } double op( double l, double r ) { return MathUtils.equalsWithinOneSmallUlp(l,r)?1:0; }
-<<<<<<< HEAD
-  double str_op( BufferedString l, BufferedString r ) { return l==null ? (r==null?1:0) : (l.equals(r) ? 1 : 0); }
-=======
   double str_op( BufferedString l, BufferedString r ) { return (l==null||l.equals("")) ? (r==null||(r.equals(""))?1:0) : (l.equals(r) ? 1 : 0); }
->>>>>>> 4f96ee57
   @Override ValFrame frame_op_scalar( Frame fr, final double d ) {
     return new ValFrame(new MRTask() {
         @Override public void map( Chunk[] chks, NewChunk[] cress ) {
@@ -426,9 +400,6 @@
 }
 
 class ASTNE   extends ASTBinOp { public String str() { return "!="; } double op( double l, double r ) { return MathUtils.equalsWithinOneSmallUlp(l,r)?0:1; }
-<<<<<<< HEAD
-  double str_op( BufferedString l, BufferedString r ) { return l==null ? (r==null?0:1) : (l.equals(r) ? 0 : 1); }
-=======
   double str_op( BufferedString l, BufferedString r ) { return (l==null||l.equals("")) ? ((r==null)||(r.equals(""))?0:1) : (l.equals(r) ? 0 : 1); }
   @Override ValFrame frame_op_scalar( Frame fr, final double d ) {
     return new ValFrame(new MRTask() {
@@ -448,7 +419,6 @@
       }
     }.doAll(fr.numCols(), Vec.T_NUM, fr).outputFrame());
   }
->>>>>>> 4f96ee57
   @Override boolean categoricalOK() { return true; }  // Make sense to run this OP on an enm?
 }
 
@@ -486,20 +456,12 @@
     Val rite = stk.track(asts[2].exec(env));
     return prim_apply(left,rite);
   }
-<<<<<<< HEAD
-  // Weird R semantics, zero trumps NA
-  double op( double l, double r ) { return or_op(l, r); }
-  static double or_op( double l, double r ) {   
-    return (l!=0||r!=0) ? 1 : (Double.isNaN(l) || Double.isNaN(r) ? Double.NaN : 0); 
-  } 
-=======
   //  1 trumps NA, and NA trumps 0.
   double op( double l, double r ) { return or_op(l, r); }
   static double or_op( double l, double r ) {
     double a= (l == 1 || r == 1) ? 1 : (Double.isNaN(l) || Double.isNaN(r) ? Double.NaN : 0);
     return  a;
   }
->>>>>>> 4f96ee57
 }
 
 // IfElse.
@@ -672,12 +634,6 @@
   }
 
   ValRow row_ifelse(ValRow tst, Val yes, Val no) {
-<<<<<<< HEAD
-    if( !yes.isRow() || !no.isRow() ) throw H2O.unimpl();
-    double[] test = tst.getRow();
-    double[] True = yes.getRow();
-    double[] False = no.getRow();
-=======
     double[] test = tst.getRow();
     double[] True;
     double[] False;
@@ -692,7 +648,6 @@
       case Val.ROW: False = no.getRow(); break;
       default: throw H2O.unimpl("row ifelse unimplL " + no.getClass());
     }
->>>>>>> 4f96ee57
     double[] ds = new double[test.length];
     String[] ns = new String[test.length];
     for(int i=0;i<test.length;++i) {
