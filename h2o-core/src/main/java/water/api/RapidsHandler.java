package water.api;

import water.H2O;
import water.rapids.Exec;
import water.rapids.Session;
import water.rapids.Val;
import water.util.Log;

class RapidsHandler extends Handler {
  public RapidsSchema exec(int version, RapidsSchema rapids) {
    if( rapids == null ) return null;
    if( rapids.ast == null || rapids.ast.equals("") ) return rapids;
    if( rapids.session_id == null || rapids.session_id.equals("") )
      rapids.session_id = "_specialSess";

    Session ses = InitIDHandler.SESSIONS.get(rapids.session_id);
    if( ses == null )
      InitIDHandler.SESSIONS.put(rapids.session_id, ses = new water.rapids.Session());

    Val val;
    try {
      // No locking, no synchronization - since any local locking is NOT a
      // cluster-wide lock locking, which just provides the illusion of safety
      // but not the actuality.
      val = Exec.exec(rapids.ast, ses);
    } catch( IllegalArgumentException e ) {
      throw e;
    } catch( Throwable e ) {
      Log.err(e);
      e.printStackTrace();
      throw e;
    }

    switch( val.type() ) {
<<<<<<< HEAD
      case Val.NUM:  return new RapidsScalarV3(val.getNum());
      case Val.STR:  return new RapidsStringV3(val.getStr());
      case Val.FUN:  return new RapidsFunctionV3(val.getFun().toString());
      case Val.FRM:
        Frame fr = val.getFrame();
        assert fr._key==null;     // Rapids always returns a key-less Frame
        //if( rapids.id==null ) {
        //  // allow for 1x1 frame with no ID to return THAT scalar
        //  String s=null;
        //  double d=Double.NaN;
        //  if( fr.numCols() == 1 && fr.numRows() == 1 ) {
        //    if (fr.anyVec().isNumeric())     d = fr.anyVec().at(0);
        //    else if( fr.anyVec().isString()) s = fr.anyVec().atStr(new BufferedString(), 0).toString();
        //    else if( fr.anyVec().isCategorical() )  s = fr.domains()[0][(int)fr.anyVec().at(0)];
        //    fr.delete();
        //    return s!=null ? new RapidsStringV3(s) : new RapidsScalarV3(d);
        //  } else {
        //    fr.delete();
        //    return new RapidsScalarV3(Double.NaN);
        //  }
        //}
        Key k = Key.make(rapids.id);
        // Smart delete any prior top-level result
        Iced i = DKV.getGet(k);
        if( i instanceof Lockable) ((Lockable)i).delete();
        else if( i instanceof Keyed ) ((Keyed)i).remove();
        else if( i != null ) throw new IllegalArgumentException("Attempting to overright an unexpected key");
        // Install new top-level result
        DKV.put(fr=new Frame(k,fr._names,fr.vecs()));
        return new RapidsFrameV3(fr); // Return the Frame key, not the entire frame
      default:  throw H2O.fail();
=======
    case Val.NUM:  return new RapidsNumberV3(val.getNum());
    case Val.NUMS: return new RapidsNumbersV3(val.getNums());
    case Val.STR:  return new RapidsStringV3(val.getStr());
    case Val.STRS: return new RapidsStringsV3(val.getStrs());
    case Val.FRM:  return new RapidsFrameV3 (val.getFrame());
    case Val.FUN:  return new RapidsFunctionV3(val.getFun().toString());
    default:  throw H2O.fail();
>>>>>>> 4f96ee57
    }
  }
}<|MERGE_RESOLUTION|>--- conflicted
+++ resolved
@@ -32,39 +32,6 @@
     }
 
     switch( val.type() ) {
-<<<<<<< HEAD
-      case Val.NUM:  return new RapidsScalarV3(val.getNum());
-      case Val.STR:  return new RapidsStringV3(val.getStr());
-      case Val.FUN:  return new RapidsFunctionV3(val.getFun().toString());
-      case Val.FRM:
-        Frame fr = val.getFrame();
-        assert fr._key==null;     // Rapids always returns a key-less Frame
-        //if( rapids.id==null ) {
-        //  // allow for 1x1 frame with no ID to return THAT scalar
-        //  String s=null;
-        //  double d=Double.NaN;
-        //  if( fr.numCols() == 1 && fr.numRows() == 1 ) {
-        //    if (fr.anyVec().isNumeric())     d = fr.anyVec().at(0);
-        //    else if( fr.anyVec().isString()) s = fr.anyVec().atStr(new BufferedString(), 0).toString();
-        //    else if( fr.anyVec().isCategorical() )  s = fr.domains()[0][(int)fr.anyVec().at(0)];
-        //    fr.delete();
-        //    return s!=null ? new RapidsStringV3(s) : new RapidsScalarV3(d);
-        //  } else {
-        //    fr.delete();
-        //    return new RapidsScalarV3(Double.NaN);
-        //  }
-        //}
-        Key k = Key.make(rapids.id);
-        // Smart delete any prior top-level result
-        Iced i = DKV.getGet(k);
-        if( i instanceof Lockable) ((Lockable)i).delete();
-        else if( i instanceof Keyed ) ((Keyed)i).remove();
-        else if( i != null ) throw new IllegalArgumentException("Attempting to overright an unexpected key");
-        // Install new top-level result
-        DKV.put(fr=new Frame(k,fr._names,fr.vecs()));
-        return new RapidsFrameV3(fr); // Return the Frame key, not the entire frame
-      default:  throw H2O.fail();
-=======
     case Val.NUM:  return new RapidsNumberV3(val.getNum());
     case Val.NUMS: return new RapidsNumbersV3(val.getNums());
     case Val.STR:  return new RapidsStringV3(val.getStr());
@@ -72,7 +39,6 @@
     case Val.FRM:  return new RapidsFrameV3 (val.getFrame());
     case Val.FUN:  return new RapidsFunctionV3(val.getFun().toString());
     default:  throw H2O.fail();
->>>>>>> 4f96ee57
     }
   }
 }