"""
This file builds H2O model
"""

from connection import H2OConnection
<<<<<<< HEAD
from frame2      import H2OFrame
=======
from frame      import H2OFrame
>>>>>>> e9a6baf2
from job        import H2OJob


# Response variable model building
def supervised_model_build(x,y,validation_x,validation_y,algo_url,kwargs):
  # Sanity check data frames
  if not y:
    if algo_url=="deeplearning":
      if "autoencoder" in kwargs and kwargs["autoencoder"]:
        pass  # all good
    else:
      raise ValueError("Missing response training a supervised model")
  elif y:
    if algo_url=="deeplearning":
      if "autoencoder" in kwargs and kwargs["autoencoder"]:
        raise ValueError("`y` should not be specified for autoencoder, remove `y` input.")
  if validation_x:
    if validation_y is None:  raise ValueError("Missing response validating a supervised model")
  return _model_build(x,y,validation_x,validation_y,algo_url,kwargs)

# No response variable model building
def unsupervised_model_build(x,validation_x,algo_url,kwargs):
  return _model_build(x,None,validation_x,None,algo_url,kwargs)


# Sanity check features and response variable.
def _check_frame(x,y,response):
  if not isinstance(x,H2OFrame):
<<<<<<< HEAD
    if not isinstance(x,list):
      raise ValueError("`x` must be an H2OFrame or a list of H2OVecs. Got: " + str(type(x)))
    x = H2OFrame(vecs=x)
  if y is not None:
    # if not isinstance(y,H2OVec):
    #   raise ValueError("`y` must be an H2OVec. Got: " + str(type(y)))
    for v in x._vecs:
      if y._name == v._name:
        raise ValueError("Found response "+y._name+" in training `x` data")
    x[response._name] = y
=======
    if not isinstance(x,list): raise ValueError("`x` must be an H2OFrame or a list. Got: " + str(type(x)))
  if y is not None and not isinstance(y,H2OFrame): raise ValueError("`y` must be an H2OFrame. Got: " + str(type(y)))
  if y is not None: x[response._col_names[0]] = y
>>>>>>> e9a6baf2
  return x

# Add the weights column to the training and/or validation data
def _add_weights_col(target, source, weights_column):
  if not isinstance(weights_column, str): raise ValueError("`weights_column` must be a column name, but got "
                                                           "{0}".format(weights_column))
  target[weights_column] = source[weights_column]

# Build an H2O model
def _model_build(x,y,validation_x,validation_y,algo_url,kwargs):
  # Basic sanity checking
  if algo_url == "autoencoder":
    if "autoencoder" in kwargs.keys():
      if kwargs["autoencoder"]:
        if y:
          raise ValueError("`y` should not be specified for autoencoder, remove `y` input.")
        algo_url="deeplearning"
  if not x:  raise ValueError("Missing features")
  x = _check_frame(x,y,y)
  if validation_x is not None: validation_x = _check_frame(validation_x,validation_y,y)

  if "weights_column" in kwargs.keys():
    # training_frame
    if kwargs["weights_column"] not in x._col_names:
      if "training_frame" not in kwargs.keys(): raise ValueError("must specify `training_frame` argument if `weights`"
                                                                 "not part of `x`")
      _add_weights_col(x, kwargs["training_frame"], kwargs["weights_column"])
      assert kwargs["weights_column"] in x._col_names

    # validation_frame
    if validation_x is not None:
      if kwargs["weights_column"] not in validation_x._col_names:
        if "validation_frame" not in kwargs.keys(): raise ValueError("must specify `validation_frame` argument if "
                                                                     "`weights` not part of `validation_x`")
        _add_weights_col(validation_x, kwargs["validation_frame"], kwargs["weights_column"])
        assert kwargs["weights_column"] in validation_x._col_names

  # Send frame descriptions to H2O cluster
  kwargs['training_frame']=x._id
  if validation_x is not None: kwargs['validation_frame']=validation_x._id

  if y is not None: kwargs['response_column']=y._col_names[0]

  kwargs = dict([(k, kwargs[k]._frame()._id if isinstance(kwargs[k], H2OFrame) else kwargs[k]) for k in kwargs if kwargs[k] is not None])

  # launch the job and poll
  job = H2OJob(H2OConnection.post_json("ModelBuilders/"+algo_url, **kwargs), job_type=(algo_url+" Model Build")).poll()
  model_json = H2OConnection.get_json("Models/"+job.dest_key)["models"][0]
  model_type = model_json["output"]["model_category"]
  if model_type=="Binomial":
    from model.binomial import H2OBinomialModel
    model = H2OBinomialModel(job.dest_key,model_json)

  elif model_type=="Clustering":
    from model.clustering import H2OClusteringModel
    model = H2OClusteringModel(job.dest_key,model_json)

  elif model_type=="Regression":
    from model.regression import H2ORegressionModel
    model = H2ORegressionModel(job.dest_key,model_json)

  elif model_type=="Multinomial":
    from model.multinomial import H2OMultinomialModel
    model = H2OMultinomialModel(job.dest_key,model_json)

  elif model_type=="AutoEncoder":
    from model.autoencoder import H2OAutoEncoderModel
    model = H2OAutoEncoderModel(job.dest_key,model_json)

  elif model_type=="DimReduction":
    from model.dim_reduction import H2ODimReductionModel
    model = H2ODimReductionModel(job.dest_key,model_json)

  else:
    print model_type
    raise NotImplementedError
  return model<|MERGE_RESOLUTION|>--- conflicted
+++ resolved
@@ -3,11 +3,7 @@
 """
 
 from connection import H2OConnection
-<<<<<<< HEAD
-from frame2      import H2OFrame
-=======
 from frame      import H2OFrame
->>>>>>> e9a6baf2
 from job        import H2OJob
 
 
@@ -36,22 +32,9 @@
 # Sanity check features and response variable.
 def _check_frame(x,y,response):
   if not isinstance(x,H2OFrame):
-<<<<<<< HEAD
-    if not isinstance(x,list):
-      raise ValueError("`x` must be an H2OFrame or a list of H2OVecs. Got: " + str(type(x)))
-    x = H2OFrame(vecs=x)
-  if y is not None:
-    # if not isinstance(y,H2OVec):
-    #   raise ValueError("`y` must be an H2OVec. Got: " + str(type(y)))
-    for v in x._vecs:
-      if y._name == v._name:
-        raise ValueError("Found response "+y._name+" in training `x` data")
-    x[response._name] = y
-=======
     if not isinstance(x,list): raise ValueError("`x` must be an H2OFrame or a list. Got: " + str(type(x)))
   if y is not None and not isinstance(y,H2OFrame): raise ValueError("`y` must be an H2OFrame. Got: " + str(type(y)))
   if y is not None: x[response._col_names[0]] = y
->>>>>>> e9a6baf2
   return x
 
 # Add the weights column to the training and/or validation data
