package water;

import org.reflections.Reflections;
import water.util.Log;

import java.lang.reflect.Modifier;

public class H2OApp {
  public static void main(String[] args) {
    driver(args, System.getProperty("user.dir"));
  }

  @SuppressWarnings("unused")
  public static void main2(String relativeResourcePath) {
    driver(new String[0], relativeResourcePath);
  }

  private static void driver(String[] args, String relativeResourcePath) {
    // Fire up the H2O Cluster
    H2O.main(args);

    // Register REST API
    register(relativeResourcePath);
    H2O.finalizeRegistration();
  }

<<<<<<< HEAD
  static void register(String relpath) {

    H2O.registerResourceRoot(new File(relpath + File.separator + "h2o-web/src/main/resources/www"));
    H2O.registerResourceRoot(new File(relpath + File.separator + "h2o-core/src/main/resources/www"));

    /////////////////////////////////////////////////////////////////////////////////////////////
    // Register the algorithms and their builder handlers:
    ModelBuilder.registerModelBuilder("gbm", "Gradient Boosting Machine", GBM.class);
    H2O.registerPOST("/3/ModelBuilders/gbm", GBMBuilderHandler.class, "train",                                                        "Train a GBM model on the specified Frame.");
    H2O.registerPOST("/3/ModelBuilders/gbm/parameters", GBMBuilderHandler.class, "validate_parameters",                               "Validate a set of GBM model builder parameters.");

    ModelBuilder.registerModelBuilder("drf", "Distributed RF", DRF.class);
    H2O.registerPOST("/3/ModelBuilders/drf", DRFBuilderHandler.class, "train",                                                        "Train a DRF model on the specified Frame.");
    H2O.registerPOST("/3/ModelBuilders/drf/parameters", DRFBuilderHandler.class, "validate_parameters",                               "Validate a set of DRF model builder parameters.");

    ModelBuilder.registerModelBuilder("kmeans", "K-means", KMeans.class);
    H2O.registerPOST("/3/ModelBuilders/kmeans", KMeansBuilderHandler.class, "train",                                                  "Train a KMeans model on the specified Frame.");
    H2O.registerPOST("/3/ModelBuilders/kmeans/parameters", KMeansBuilderHandler.class, "validate_parameters",                         "Validate a set of KMeans model builder parameters.");

    ModelBuilder.registerModelBuilder("deeplearning", "Deep Learning", DeepLearning.class);
    H2O.registerPOST("/3/ModelBuilders/deeplearning", DeepLearningBuilderHandler.class, "train",                                      "Train a Deep Learning model on the specified Frame.");
    H2O.registerPOST("/3/ModelBuilders/deeplearning/parameters", DeepLearningBuilderHandler.class, "validate_parameters",             "Validate a set of Deep Learning model builder parameters.");

    ModelBuilder.registerModelBuilder("glm", "Generalized Linear Model", GLM.class);
    H2O.registerPOST("/3/ModelBuilders/glm", GLMBuilderHandler.class, "train",                                                        "Train a GLM model on the specified Frame.");
    H2O.registerPOST("/3/ModelBuilders/glm/parameters", GLMBuilderHandler.class, "validate_parameters",                               "Validate a set of GLM model builder parameters.");
    H2O.registerPOST("/3/MakeGLMModel", MakeGLMModelHandler.class, "make_model", "make a new GLM model based on existing one");

    ModelBuilder.registerModelBuilder("naivebayes", "Naive Bayes", NaiveBayes.class);
    H2O.registerPOST("/3/ModelBuilders/naivebayes", NaiveBayesBuilderHandler.class, "train",                                          "Train a Naive Bayes model on the specified Frame.");
    H2O.registerPOST("/3/ModelBuilders/naivebayes/parameters", NaiveBayesBuilderHandler.class, "validate_parameters",                 "Validate a set of Naive Bayes model builder parameters.");

    ModelBuilder.registerModelBuilder("glrm", "Beta - Generalized Low Rank Model", GLRM.class);
    H2O.registerPOST("/99/ModelBuilders/glrm", GLRMBuilderHandler.class, "train",                                                        "Train a GLRM model on the specified Frame.");
    H2O.registerPOST("/99/ModelBuilders/glrm/parameters", GLRMBuilderHandler.class, "validate_parameters",                               "Validate a set of GLRM model builder parameters.");

    ModelBuilder.registerModelBuilder("pca", "Beta - Principal Component Analysis", PCA.class);
    H2O.registerPOST("/99/ModelBuilders/pca", PCABuilderHandler.class, "train",                                                        "Train a PCA model on the specified Frame.");
    H2O.registerPOST("/99/ModelBuilders/pca/parameters", PCABuilderHandler.class, "validate_parameters",                               "Validate a set of PCA model builder parameters.");

    ModelBuilder.registerModelBuilder("svd", "Beta - Singular Value Decomposition", SVD.class);
    H2O.registerPOST("/99/ModelBuilders/svd", SVDBuilderHandler.class, "train",                                                        "Train a SVD model on the specified Frame.");
    H2O.registerPOST("/99/ModelBuilders/svd/parameters", SVDBuilderHandler.class, "validate_parameters",                               "Validate a set of SVD model builder parameters.");

    // Grid search is experimental feature
    H2O.registerPOST("/99/Grid/gbm", GBMGridSearchHandler.class, "train",                                                              "Run grid search for GBM model.");
    H2O.registerPOST("/99/Grid/drf", DRFGridSearchHandler.class, "train",                                                              "Run grid search for DRF model.");
    H2O.registerPOST("/99/Grid/kmeans", KMeansGridSearchHandler.class, "train",                                                        "Run grid search for KMeans model.");

    // ModelBuilder.registerModelBuilder("word2vec", Word2Vec.class);
    // H2O.registerPOST("/3/ModelBuilders/word2vec", Word2VecBuilderHandler.class, "train",                                              "Train a Word2Vec model on the specified Frame.");
    // H2O.registerPOST("/3/ModelBuilders/word2vec/parameters", Word2VecBuilderHandler.class, "validate_parameters",                     "Validate a set of Word2Vec model builder parameters.");

    // ModelBuilder.registerModelBuilder("example", Example.class);
    // H2O.registerPOST("/3/ModelBuilders/example", ExampleBuilderHandler.class, "train",                                                "Train an Example model on the specified Frame.");
    // H2O.registerPOST("/3/ModelBuilders/example/parameters", ExampleBuilderHandler.class, "validate_parameters",                       "Validate a set of Example model builder parameters.");

    // ModelBuilder.registerModelBuilder("grep", Grep.class);
    // H2O.registerPOST("/3/ModelBuilders/grep", GrepBuilderHandler.class, "train",                                                      "Search a raw text file for matches");
    // H2O.registerPOST("/3/ModelBuilders/grep/parameters", GrepBuilderHandler.class, "validate_parameters",                             "Validate a set of Grep parameters.");

    // Done adding menu items; fire up web server
    H2O.finalizeRegistration();
=======
  // Be paranoid and check that this doesn't happen twice.
  private static boolean apisRegistered = false;

  /**
   * Register REST API routes.
   *
   * Use reflection to find all classes that inherit from water.api.AbstractRegister
   * and call the register() method for each.
   *
   * @param relativeResourcePath Relative path from running process working dir to find web resources.
   */
  public static void register(String relativeResourcePath) {
    if (apisRegistered) {
      throw H2O.fail("APIs already registered");
    }

    long before = System.currentTimeMillis();

    // Disallow schemas whose parent is in another package because it takes ~4s to do the getSubTypesOf call.
    String[] packages = new String[] { "water", "hex" };

    for (String pkg : packages) {
      Reflections reflections = new Reflections(pkg);
      Log.debug("Registering REST APIs for package: " + pkg);
      for (Class registerClass : reflections.getSubTypesOf(water.api.AbstractRegister.class)) {
        if (!Modifier.isAbstract(registerClass.getModifiers())) {
          try {
            Log.debug("Found REST API registration for class: " + registerClass.getName());
            Object instance = registerClass.newInstance();
            water.api.AbstractRegister r = (water.api.AbstractRegister) instance;
            r.register(relativeResourcePath);
          }
          catch (Exception e) {
            throw H2O.fail(e.toString());
          }
        }
      }
    }

    apisRegistered = true;
    Log.info("Registered REST APIs in: " + (System.currentTimeMillis() - before) + "mS");
>>>>>>> be6455e9
  }
}<|MERGE_RESOLUTION|>--- conflicted
+++ resolved
@@ -24,71 +24,6 @@
     H2O.finalizeRegistration();
   }
 
-<<<<<<< HEAD
-  static void register(String relpath) {
-
-    H2O.registerResourceRoot(new File(relpath + File.separator + "h2o-web/src/main/resources/www"));
-    H2O.registerResourceRoot(new File(relpath + File.separator + "h2o-core/src/main/resources/www"));
-
-    /////////////////////////////////////////////////////////////////////////////////////////////
-    // Register the algorithms and their builder handlers:
-    ModelBuilder.registerModelBuilder("gbm", "Gradient Boosting Machine", GBM.class);
-    H2O.registerPOST("/3/ModelBuilders/gbm", GBMBuilderHandler.class, "train",                                                        "Train a GBM model on the specified Frame.");
-    H2O.registerPOST("/3/ModelBuilders/gbm/parameters", GBMBuilderHandler.class, "validate_parameters",                               "Validate a set of GBM model builder parameters.");
-
-    ModelBuilder.registerModelBuilder("drf", "Distributed RF", DRF.class);
-    H2O.registerPOST("/3/ModelBuilders/drf", DRFBuilderHandler.class, "train",                                                        "Train a DRF model on the specified Frame.");
-    H2O.registerPOST("/3/ModelBuilders/drf/parameters", DRFBuilderHandler.class, "validate_parameters",                               "Validate a set of DRF model builder parameters.");
-
-    ModelBuilder.registerModelBuilder("kmeans", "K-means", KMeans.class);
-    H2O.registerPOST("/3/ModelBuilders/kmeans", KMeansBuilderHandler.class, "train",                                                  "Train a KMeans model on the specified Frame.");
-    H2O.registerPOST("/3/ModelBuilders/kmeans/parameters", KMeansBuilderHandler.class, "validate_parameters",                         "Validate a set of KMeans model builder parameters.");
-
-    ModelBuilder.registerModelBuilder("deeplearning", "Deep Learning", DeepLearning.class);
-    H2O.registerPOST("/3/ModelBuilders/deeplearning", DeepLearningBuilderHandler.class, "train",                                      "Train a Deep Learning model on the specified Frame.");
-    H2O.registerPOST("/3/ModelBuilders/deeplearning/parameters", DeepLearningBuilderHandler.class, "validate_parameters",             "Validate a set of Deep Learning model builder parameters.");
-
-    ModelBuilder.registerModelBuilder("glm", "Generalized Linear Model", GLM.class);
-    H2O.registerPOST("/3/ModelBuilders/glm", GLMBuilderHandler.class, "train",                                                        "Train a GLM model on the specified Frame.");
-    H2O.registerPOST("/3/ModelBuilders/glm/parameters", GLMBuilderHandler.class, "validate_parameters",                               "Validate a set of GLM model builder parameters.");
-    H2O.registerPOST("/3/MakeGLMModel", MakeGLMModelHandler.class, "make_model", "make a new GLM model based on existing one");
-
-    ModelBuilder.registerModelBuilder("naivebayes", "Naive Bayes", NaiveBayes.class);
-    H2O.registerPOST("/3/ModelBuilders/naivebayes", NaiveBayesBuilderHandler.class, "train",                                          "Train a Naive Bayes model on the specified Frame.");
-    H2O.registerPOST("/3/ModelBuilders/naivebayes/parameters", NaiveBayesBuilderHandler.class, "validate_parameters",                 "Validate a set of Naive Bayes model builder parameters.");
-
-    ModelBuilder.registerModelBuilder("glrm", "Beta - Generalized Low Rank Model", GLRM.class);
-    H2O.registerPOST("/99/ModelBuilders/glrm", GLRMBuilderHandler.class, "train",                                                        "Train a GLRM model on the specified Frame.");
-    H2O.registerPOST("/99/ModelBuilders/glrm/parameters", GLRMBuilderHandler.class, "validate_parameters",                               "Validate a set of GLRM model builder parameters.");
-
-    ModelBuilder.registerModelBuilder("pca", "Beta - Principal Component Analysis", PCA.class);
-    H2O.registerPOST("/99/ModelBuilders/pca", PCABuilderHandler.class, "train",                                                        "Train a PCA model on the specified Frame.");
-    H2O.registerPOST("/99/ModelBuilders/pca/parameters", PCABuilderHandler.class, "validate_parameters",                               "Validate a set of PCA model builder parameters.");
-
-    ModelBuilder.registerModelBuilder("svd", "Beta - Singular Value Decomposition", SVD.class);
-    H2O.registerPOST("/99/ModelBuilders/svd", SVDBuilderHandler.class, "train",                                                        "Train a SVD model on the specified Frame.");
-    H2O.registerPOST("/99/ModelBuilders/svd/parameters", SVDBuilderHandler.class, "validate_parameters",                               "Validate a set of SVD model builder parameters.");
-
-    // Grid search is experimental feature
-    H2O.registerPOST("/99/Grid/gbm", GBMGridSearchHandler.class, "train",                                                              "Run grid search for GBM model.");
-    H2O.registerPOST("/99/Grid/drf", DRFGridSearchHandler.class, "train",                                                              "Run grid search for DRF model.");
-    H2O.registerPOST("/99/Grid/kmeans", KMeansGridSearchHandler.class, "train",                                                        "Run grid search for KMeans model.");
-
-    // ModelBuilder.registerModelBuilder("word2vec", Word2Vec.class);
-    // H2O.registerPOST("/3/ModelBuilders/word2vec", Word2VecBuilderHandler.class, "train",                                              "Train a Word2Vec model on the specified Frame.");
-    // H2O.registerPOST("/3/ModelBuilders/word2vec/parameters", Word2VecBuilderHandler.class, "validate_parameters",                     "Validate a set of Word2Vec model builder parameters.");
-
-    // ModelBuilder.registerModelBuilder("example", Example.class);
-    // H2O.registerPOST("/3/ModelBuilders/example", ExampleBuilderHandler.class, "train",                                                "Train an Example model on the specified Frame.");
-    // H2O.registerPOST("/3/ModelBuilders/example/parameters", ExampleBuilderHandler.class, "validate_parameters",                       "Validate a set of Example model builder parameters.");
-
-    // ModelBuilder.registerModelBuilder("grep", Grep.class);
-    // H2O.registerPOST("/3/ModelBuilders/grep", GrepBuilderHandler.class, "train",                                                      "Search a raw text file for matches");
-    // H2O.registerPOST("/3/ModelBuilders/grep/parameters", GrepBuilderHandler.class, "validate_parameters",                             "Validate a set of Grep parameters.");
-
-    // Done adding menu items; fire up web server
-    H2O.finalizeRegistration();
-=======
   // Be paranoid and check that this doesn't happen twice.
   private static boolean apisRegistered = false;
 
@@ -130,6 +65,5 @@
 
     apisRegistered = true;
     Log.info("Registered REST APIs in: " + (System.currentTimeMillis() - before) + "mS");
->>>>>>> be6455e9
   }
 }