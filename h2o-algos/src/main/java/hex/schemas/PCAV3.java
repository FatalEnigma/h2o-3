--- conflicted
+++ resolved
@@ -20,27 +20,17 @@
       "pca_method",
       "k",
       "max_iterations",
-<<<<<<< HEAD
-      "seed",
-      "use_all_factor_levels",
-      "compute_metrics"
-=======
       "use_all_factor_levels",
       "compute_metrics",
       "impute_missing",
       "seed",
       "max_runtime_secs"
->>>>>>> 4f96ee57
     };
 
     @API(help = "Transformation of training data", values = { "NONE", "STANDARDIZE", "NORMALIZE", "DEMEAN", "DESCALE" }, gridable = true)  // TODO: pull out of categorical class
     public DataInfo.TransformType transform;
 
-<<<<<<< HEAD
-    @API(help = "Method for computing PCA (Caution: Power and GLRM are currently experimental and unstable)", values = { "GramSVD", "Power", "GLRM" })   // TODO: pull out of categorical class
-=======
     @API(help = "Method for computing PCA (Caution: Power and GLRM are currently experimental and unstable)", values = { "GramSVD", "Power", "Randomized", "GLRM" })   // TODO: pull out of categorical class
->>>>>>> 4f96ee57
     public PCAParameters.Method pca_method;
 
     @API(help = "Rank of matrix approximation", required = true, direction = API.Direction.INOUT, gridable = true)
