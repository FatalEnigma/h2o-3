--- conflicted
+++ resolved
@@ -12,7 +12,6 @@
 
   public static final class GLRMParametersV99 extends ModelParametersSchema<GLRMParameters, GLRMParametersV99> {
     static public String[] fields = new String[] {
-<<<<<<< HEAD
 				"model_id",
 				"training_frame",
 				"validation_frame",
@@ -40,45 +39,13 @@
 				"recover_svd"
 		};
 
-    @API(help = "Transformation of training data", values = { "NONE", "STANDARDIZE", "NORMALIZE", "DEMEAN", "DESCALE" })  // TODO: pull out of enum class
-=======
-        "model_id",
-        "training_frame",
-        "validation_frame",
-        "ignored_columns",
-        "ignore_const_cols",
-        "score_each_iteration",
-        "loading_name",
-        "transform",
-        "k",
-        "loss",
-        "multi_loss",
-        "period",
-        "regularization_x",
-        "regularization_y",
-        "gamma_x",
-        "gamma_y",
-        "max_iterations",
-        "init_step_size",
-        "min_step_size",
-        "seed",
-        "init",
-        "user_points",
-        "recover_svd"
-    };
-
     @API(help = "Transformation of training data", values = { "NONE", "STANDARDIZE", "NORMALIZE", "DEMEAN", "DESCALE" })  // TODO: pull out of categorical class
->>>>>>> 7d03da55
     public DataInfo.TransformType transform;
 
     @API(help = "Rank of matrix approximation", required = true, gridable = true)
     public int k;
 
-<<<<<<< HEAD
     @API(help = "Numeric loss function", values = { "Quadratic", "Absolute", "Huber", "Poisson", "Hinge", "Logistic", "Periodic" }) // TODO: pull out of enum class
-=======
-    @API(help = "Numeric loss function", values = { "Quadratic", "L1", "Huber", "Poisson", "Hinge", "Logistic", "Periodic" }) // TODO: pull out of categorical class
->>>>>>> 7d03da55
     public GLRMParameters.Loss loss;
 
     @API(help = "Categorical loss function", values = { "Categorical", "Ordinal" }) // TODO: pull out of categorical class
